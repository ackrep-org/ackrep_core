--- conflicted
+++ resolved
@@ -10,10 +10,7 @@
 from ipydex import IPS
 from typing import Union
 
-<<<<<<< HEAD
-=======
 import pyerk
->>>>>>> 80de773f
 from pyerk.core import Item, Relation, Entity
 from pyerk import core
 from pyerk import aux
