--- conflicted
+++ resolved
@@ -497,11 +497,8 @@
         for abs_path, rel_path in zip(abs_files, files):
             link = rel_path.replace(os.path.sep, "_")
             abs_path_link = os.path.join(settings.MEDIA_ROOT, link)
-<<<<<<< HEAD
             # always recreate link. In the previous version, removing and rebuilding the media file
-            # would not renew the link and thus show the ols file
-=======
->>>>>>> 672bcdc7
+            # would not renew the link and thus show the old file
             if os.path.exists(abs_path_link):
                 os.unlink(abs_path_link)
             os.link(abs_path, abs_path_link)
