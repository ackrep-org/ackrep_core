--- conflicted
+++ resolved
@@ -16,11 +16,7 @@
 pandas
 beautifulsoup4
 lxml
-<<<<<<< HEAD
-addict
-=======
 addict
 tomli >= 1.1.0 ; python_version < "3.11"
 pyerk >= 0.6.2
-appdirs
->>>>>>> 80de773f
+appdirs