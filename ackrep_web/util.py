--- conflicted
+++ resolved
@@ -21,23 +21,11 @@
     import pyerk as p
     from pyerk.auxiliary import get_erk_root_dir
 
-<<<<<<< HEAD
-ERK_ROOT_DIR = get_erk_root_dir()
-
-# Flag to determine if tests are running
-RUNNING_TESTS = False
-
-# TODO: This should be read from a config file
-ERK_DATA_PATH = os.path.join(ERK_ROOT_DIR, "erk-data", "control-theory", "control_theory1.py")
-ERK_DATA_MOD_NAME = "control_theory1"
-
-=======
     # Flag to determine if tests are running
     RUNNING_TESTS = False
 
     # TODO: This might be obsolete redundancy
     ERK_ROOT_DIR = get_erk_root_dir()
->>>>>>> 80de773f
 
 
 def _entity_sort_key(entity, subqueries) -> Tuple[int, str, int]:
